# This CI setup provides a largely homogeneous configuration across all
# major platforms (Windows, MacOS, and Linux). The aim of this test setup is
# to create a "native" platform experience, using as few cross-platform
# helper tools as possible.
#
# On Linux/Mac a virtualenv is used for testing. The effective virtual env
# is available under ~/VENV.
#
# All workers support remote login. Login details are shown at the top of each
# CI run log.
#
# - Linux/Mac workers (via SSH):
#
#   - A permitted SSH key must be defined in an APPVEYOR_SSH_KEY environment
#     variable (via the appveyor project settings)
#
#   - SSH login info is given in the form of: 'appveyor@67.225.164.xx -p 22xxx'
#
#   - Login with:
#
#     ssh -o StrictHostKeyChecking=no <LOGIN>
#
#   - to prevent the CI run from exiting, `touch` a file named `BLOCK` in the
#     user HOME directory (current directory directly after login). The session
#     will run until the file is removed (or 60 min have passed)
#
# - Windows workers (via RDP):
#
#   - An RDP password should be defined in an APPVEYOR_RDP_PASSWORD environment
#     variable (via the appveyor project settings), or a random password is used
#     every time
#
#   - RDP login info is given in the form of IP:PORT
#
#   - Login with:
#
#     xfreerdp /cert:ignore /dynamic-resolution /u:appveyor /p:<PASSWORD> /v:<LOGIN>
#
#   - to prevent the CI run from exiting, create a textfile named `BLOCK` on the
#     Desktop (a required .txt extension will be added automatically). The session
#     will run until the file is removed (or 60 min have passed)
#
#   - in a terminal execute, for example, `C:\datalad_debug.bat 39` to set up the
#     environment to debug in a Python 3.8 session (should generally match the
#     respective CI run configuration).


<<<<<<< HEAD
# Do not use cheap repository clones because we use versioneer, and versioneer
# needs git-info to create a PEP440 compliant version number
shallow_clone: false

# Do not build a branch, if a PR with the branch exists
skip_branch_with_pr: true
=======
# no cheap repository clones because we use versioneer
shallow_clone: false
>>>>>>> 711c72f7


environment:
  # Do not use `image` as a matrix dimension, to have fine-grained control over
  # what tests run on which platform
  # The ID variable had no impact, but sorts first in the CI run overview
  # an intelligible name can help to locate a specific test run
  matrix:
    # List a CI run for each platform first, to have immediate access when there
    # is a need for debugging

    # Ubuntu core tests
    - ID: Ubu20
      DTS: datalad_metalad
      APPVEYOR_BUILD_WORKER_IMAGE: Ubuntu2004
      INSTALL_SYSPKGS: python3-virtualenv
      # system git-annex is way too old, use better one
      INSTALL_GITANNEX: git-annex -m deb-url --url http://snapshot.debian.org/archive/debian/20201228T023115Z/pool/main/g/git-annex/git-annex_8.20201127-1_amd64.deb
      CODECOV_PLATFORM: linux
    # Windows core tests
    - ID: WinP38
      DTS: datalad_metalad
      APPVEYOR_BUILD_WORKER_IMAGE: Visual Studio 2019
      # Python version specification is non-standard on windows
      PY: 39-x64
      INSTALL_GITANNEX: git-annex -m datalad/packages
    # MacOS core tests
    - ID: MacP38
      DTS: datalad_metalad
      APPVEYOR_BUILD_WORKER_IMAGE: macOS
      PY: 3.8
      INSTALL_GITANNEX: git-annex
      DATALAD_LOCATIONS_SOCKETS: /Users/appveyor/DLTMP/sockets
      CODECOV_PLATFORM: macos

# it is OK to specify paths that may not exist for a particular test run
cache:
  # pip cache
  - C:\Users\appveyor\AppData\Local\pip\Cache -> .appveyor.yml
  - /home/appveyor/.cache/pip -> .appveyor.yml


# turn of support for MS project build support (not needed)
build: off


# init cannot use any components from the repo, because it runs prior to
# cloning it
init:
  # remove windows 260-char limit on path names
  - cmd: powershell Set-Itemproperty -path "HKLM:\SYSTEM\CurrentControlSet\Control\FileSystem" -Name LongPathsEnabled -value 1
  # enable developer mode on windows
  # this should enable mklink without admin privileges, but it doesn't seem to work
  #- cmd: powershell tools\ci\appveyor_enable_windevmode.ps1
  # enable RDP access on windows (RDP password is in appveyor project config)
  # this is relatively expensive (1-2min), but very convenient to jump into any build at any time
  - cmd: powershell.exe iex ((new-object net.webclient).DownloadString('https://raw.githubusercontent.com/appveyor/ci/master/scripts/enable-rdp.ps1'))
  # enable external SSH access to CI worker on all other systems
  # needs APPVEYOR_SSH_KEY defined in project settings (or environment)
  - sh: curl -sflL 'https://raw.githubusercontent.com/appveyor/ci/master/scripts/enable-ssh.sh' | bash -e -
  # Identity setup
  - git config --global user.email "test@appveyor.land"
  - git config --global user.name "Appveyor Almighty"
  # Scratch space
  - cmd: md C:\DLTMP
  # we place the "unix" one into the user's HOME to avoid git-annex issues on MacOSX
  # gh-5291
  - sh: mkdir ~/DLTMP
  # and use that scratch space to get short paths in test repos
  # (avoiding length-limits as much as possible)
  - cmd: "set TMP=C:\\DLTMP"
  - cmd: "set TEMP=C:\\DLTMP"
  - sh: export TMPDIR=~/DLTMP


install:
  # place a debug setup helper at a convenient location
  - cmd: copy tools\ci\appveyor_env_setup.bat C:\\datalad_debug.bat
  # If a particular Python version is requested, use env setup (using the
  # appveyor provided environments/installation). Note, these are broken
  # on the ubuntu images
  # https://help.appveyor.com/discussions/problems/28217-appveyor-ubunu-image-with-python3-lzma-module
  # Otherwise create a virtualenv using the default Python 3, to enable uniform
  # use of python/pip executables below
  - sh: "[ \"x$PY\" != x ] && . ${HOME}/venv${PY}/bin/activate || virtualenv -p 3 ${HOME}/dlvenv && . ${HOME}/dlvenv/bin/activate; ln -s \"$VIRTUAL_ENV\" \"${HOME}/VENV\""
  - cmd: "set PATH=C:\\Python%PY%;C:\\Python%PY%\\Scripts;%PATH%"
  # deploy the datalad installer, override version via DATALAD_INSTALLER_VERSION
  - cmd:
      IF DEFINED DATALAD_INSTALLER_VERSION (
      python -m pip install "datalad-installer%DATALAD_INSTALLER_VERSION%"
      ) ELSE (
      python -m pip install datalad-installer
      )
  - sh: python -m pip install datalad-installer${DATALAD_INSTALLER_VERSION:-}
  # Missing system software
  - sh: "[ -n \"$INSTALL_SYSPKGS\" ] && ( [ \"x${APPVEYOR_BUILD_WORKER_IMAGE}\" = \"xmacOS\" ] && brew install -q ${INSTALL_SYSPKGS} || sudo apt-get install --no-install-recommends -y ${INSTALL_SYSPKGS} ) || true"
  # Install git-annex on windows, otherwise INSTALL_SYSPKGS can be used
  # deploy git-annex, if desired
  - cmd: IF DEFINED INSTALL_GITANNEX datalad-installer --sudo ok %INSTALL_GITANNEX%
  - sh: "[ -n \"${INSTALL_GITANNEX}\" ] && datalad-installer --sudo ok ${INSTALL_GITANNEX}"
  # Install gnupg and md5sums for windows
  - ps: |
          $path = [Environment]::GetEnvironmentVariable("path", "machine")
          $newPath = ($path.Split(';') | Where-Object { $_ -eq 'C:\ProgramData\chocolatey\bin' }) -join ';'
          [Environment]::SetEnvironmentVariable("path", $newPath, "machine")
  - cmd: choco install gnupg
  - cmd: choco install md5sums

#before_build:
#


build_script:
  - python -m pip install -r requirements-devel.txt
  - python -m pip install .


#after_build:
#


before_test:
  # simple call to see if datalad and git-annex are installed properly
  - datalad wtf


test_script:
  # run tests on installed module, not source tree files
  - cmd: md __testhome__
  - sh: mkdir __testhome__
  - cd __testhome__
    # run test selecion (--traverse-namespace needed from Python 3.8 onwards)
  - cmd: python -m nose -v --with-cov --cover-package datalad_metalad ..\%DTS%
  - sh:  python -m nose -v --with-cov --cover-package datalad_metalad ../${DTS}


after_test:
  # move coverage into the project dir to make default handling applicable
  - cmd: move .coverage ..
  - sh: mv .coverage ..
  - cd ..
  - python -m coverage xml
  # Import public codecov key to verify uploader signatures
  - sh: pwd
  - sh: ls
  - sh: gpg --no-default-keyring --keyring trustedkeys.gpg --import .codecov.pgp_keys.asc
  - cmd: gpg --no-default-keyring --keyring trustedkeys.gpg --import .codecov.pgp_keys.asc
  # Fetch latest uploader for linux and macos
  - sh: curl -Os https://uploader.codecov.io/latest/${CODECOV_PLATFORM}/codecov
  - sh: curl -Os https://uploader.codecov.io/latest/${CODECOV_PLATFORM}/codecov.SHA256SUM
  - sh: curl -Os https://uploader.codecov.io/latest/${CODECOV_PLATFORM}/codecov.SHA256SUM.sig
  - sh: gpgv codecov.SHA256SUM.sig codecov.SHA256SUM
  - sh: chmod +x codecov
  - sh: ./codecov -f "coverage.xml"
  # Fetch latest windows codecov.exe
  - ps: Invoke-WebRequest -Uri https://uploader.codecov.io/latest/windows/codecov.exe -Outfile codecov.exe
  - ps: Invoke-WebRequest -Uri https://uploader.codecov.io/latest/windows/codecov.exe.SHA256SUM -Outfile codecov.exe.SHA256SUM
  - ps: Invoke-WebRequest -Uri https://uploader.codecov.io/latest/windows/codecov.exe.SHA256SUM.sig -Outfile codecov.exe.SHA256SUM.sig
  # TODO: gpgv is able to verify the signature but fails with gpgv : gpgv: can't allocate lock for '/c/Users/appveyor/.gnupg/trustedkeys.gpg'
  #- ps: gpgv codecov.exe.SHA256SUM.sig codecov.exe.SHA256SUM
  - ps: .\codecov.exe -f "coverage.xml"


#on_success:
#


#on_failure:
#


on_finish:
  # conditionally block the exit of a CI run for direct debugging
  - sh: while [ -f ~/BLOCK ]; do sleep 5; done
  - cmd: powershell.exe while ((Test-Path "C:\Users\\appveyor\\Desktop\\BLOCK.txt")) { Start-Sleep 5 }<|MERGE_RESOLUTION|>--- conflicted
+++ resolved
@@ -45,17 +45,12 @@
 #     respective CI run configuration).
 
 
-<<<<<<< HEAD
 # Do not use cheap repository clones because we use versioneer, and versioneer
 # needs git-info to create a PEP440 compliant version number
 shallow_clone: false
 
 # Do not build a branch, if a PR with the branch exists
 skip_branch_with_pr: true
-=======
-# no cheap repository clones because we use versioneer
-shallow_clone: false
->>>>>>> 711c72f7
 
 
 environment:
@@ -187,7 +182,7 @@
   - cmd: md __testhome__
   - sh: mkdir __testhome__
   - cd __testhome__
-    # run test selecion (--traverse-namespace needed from Python 3.8 onwards)
+    # run test selection
   - cmd: python -m nose -v --with-cov --cover-package datalad_metalad ..\%DTS%
   - sh:  python -m nose -v --with-cov --cover-package datalad_metalad ../${DTS}
 
