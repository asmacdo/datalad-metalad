--- conflicted
+++ resolved
@@ -336,11 +336,7 @@
             path="sub/one",
             **common_kwargs)
         eq_(do_extr.call_count, 1)
-<<<<<<< HEAD
-        do_extr.assert_called_with(ep=ANY, extractor_type='file')
-=======
         eq_(do_extr.call_args[1]['ep'].extractor_type, 'file')
->>>>>>> 9eb3a517
 
 
 @with_tree(meta_tree)
@@ -357,11 +353,7 @@
             extractorargs=["v1", "k2", "v2", "k3", "v3"],
             **common_kwargs)
         eq_(do_extr.call_count, 1)
-<<<<<<< HEAD
-        do_extr.assert_called_with(ep=ANY, extractor_type='dataset')
-=======
         eq_(do_extr.call_args[1]['ep'].extractor_type, 'dataset')
->>>>>>> 9eb3a517
         eq_(
             do_extr.call_args_list[0][1]['ep'].extraction_parameter,
             {
@@ -384,10 +376,6 @@
             extractorargs=["k1", "v1", "k2", "v2", "k3", "v3"],
             **common_kwargs)
         eq_(do_extr.call_count, 1)
-<<<<<<< HEAD
-        do_extr.assert_called_with(ep=ANY, extractor_type='file')
-=======
->>>>>>> 9eb3a517
         eq_(
             do_extr.call_args_list[0][1]['ep'].extraction_parameter,
             {
@@ -410,10 +398,6 @@
             path="sub/one",
             **common_kwargs)
         eq_(do_extr.call_count, 1)
-<<<<<<< HEAD
-        do_extr.assert_called_with(ep=ANY, extractor_type='file')
-=======
->>>>>>> 9eb3a517
         eq_(do_extr.call_args[1]['ep'].source_dataset_version, "xyz")
 
 
@@ -430,10 +414,6 @@
             path="sub/one",
             **common_kwargs)
         eq_(do_extr.call_count, 1)
-<<<<<<< HEAD
-        do_extr.assert_called_with(ep=ANY, extractor_type='file')
-=======
->>>>>>> 9eb3a517
         eq_(do_extr.call_args[1]['ep'].source_dataset_version, "rst")
 
 
@@ -478,11 +458,7 @@
             extractorargs=["v0", "k1", "v1"],
             **common_kwargs)
         eq_(do_extr.call_count, 1)
-<<<<<<< HEAD
-        do_extr.assert_called_with(ep=ANY, extractor_type='dataset')
-=======
         eq_(do_extr.call_args[1]['ep'].extractor_type, 'dataset')
->>>>>>> 9eb3a517
         eq_(do_extr.call_args[1]['ep'].extraction_parameter, {"k0": "v0", "k1": "v1"})
 
     with patch("datalad_metalad.extract.do_extraction") as do_extr:
@@ -493,10 +469,6 @@
             extractorargs=["k0", "v0", "k1", "v1"],
             **common_kwargs)
         eq_(do_extr.call_count, 1)
-<<<<<<< HEAD
-        do_extr.assert_called_with(ep=ANY, extractor_type='file')
-=======
->>>>>>> 9eb3a517
         eq_(do_extr.call_args[1]['ep'].file_tree_path, MetadataPath("sub/one"))
         eq_(do_extr.call_args[1]['ep'].extraction_parameter, {"k0": "v0", "k1": "v1"})
 
